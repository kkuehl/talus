--- conflicted
+++ resolved
@@ -19,22 +19,6 @@
 
 cd $DIR/..
 
-<<<<<<< HEAD
-echo "installing db"
-src/db/bin/install
-sudo start talus-db
-
-echo "installing amqp"
-src/amqp/bin/install
-sudo start talus-amqp
-
-echo "building docs"
-$DIR/build_docs
-
-echo "installing web"
-src/web/bin/install
-sudo start talus-web
-=======
 if docker images | grep -q 'talus-db'; then
 	echo "[+] talus-db docker mongodb container already installed"
 	echo "If you want to rebuild this container, perform docker rmi talus-db"
@@ -58,7 +42,6 @@
 	echo "[+] installing talus-web docker apache2 web container"
 	docker pull talus/talus-web
 fi
->>>>>>> 06feb305
 
 echo "installing master"
 src/master/bin/install
@@ -106,11 +89,7 @@
 sudo start talus-web
 sudo start talus-master
 
-<<<<<<< HEAD
-sudo start talus-master
-=======
 fi
->>>>>>> 06feb305
 
 echo "done installing, things should be running. The web API should be available at http://localhost/api"
 echo "now"