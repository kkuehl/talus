#!/bin/bash

DIR=$( cd "$( dirname "${BASH_SOURCE[0]}" )" && pwd )

echo "building docs first"
$DIR/../../../bin/build_docs
<<<<<<< HEAD
cp -r $DIR/../../../docs/build/html "$DIR/../docs"
=======

cp -R $DIR/../../../docs/build/html/ "$DIR/../docs"
>>>>>>> 06feb305

find "$DIR/../docs" -type d -exec chmod 755 "{}" \;
find "$DIR/../docs" -type f -exec chmod 644 "{}" \;
find "$DIR/../app" -type d -exec chmod 755 "{}" \;
find "$DIR/../app" -type f -exec chmod 644 "{}" \;
cd "$DIR/.."

sudo docker build -t talus/talus-web $@ .
docker login
docker push talus/talus-web
<|MERGE_RESOLUTION|>--- conflicted
+++ resolved
@@ -4,12 +4,8 @@
 
 echo "building docs first"
 $DIR/../../../bin/build_docs
-<<<<<<< HEAD
-cp -r $DIR/../../../docs/build/html "$DIR/../docs"
-=======
 
 cp -R $DIR/../../../docs/build/html/ "$DIR/../docs"
->>>>>>> 06feb305
 
 find "$DIR/../docs" -type d -exec chmod 755 "{}" \;
 find "$DIR/../docs" -type f -exec chmod 644 "{}" \;
