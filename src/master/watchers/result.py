#!/usr/bin/env python
# encoding: utf-8

import bson
import datetime
import glob
import os
import sys
import time
import uuid

import master.models
from master.watchers import WatcherBase
from master.lib.amqp_man import AmqpManager
from master import Master
from master.watchers.result_processors import ResultProcessorBase


class ResultWatcher(WatcherBase):
    collection = "talus.result"
<<<<<<< HEAD

    def __init__(self, *args, **kwargs):
        WatcherBase.__init__(self, *args, **kwargs)

        self._processors = []

        for filename in glob.glob(os.path.join(os.path.dirname(__file__), "result_processors", "*.py")):
            filename_ = os.path.basename(filename)
            if filename_ == "__init__.py":
                continue
            mod_name = filename_.replace(".py", "")

            try:
                mod = __import__(
                    "master.watchers.result_processors",
                    globals(),
                    locals(),
                    fromlist=[mod_name]
                )
            except ImportError as e:
                self._log.warn("could not load processor '{!r}'".format(mod_name))
                
            mod = getattr(mod, mod_name)
            for item_name in dir(mod):
                item = getattr(mod, item_name)
                # we only care about classes
                if type(item) is not type:
                    continue
                if issubclass(item, ResultProcessorBase):
                    self._log.info("found result processor: {}".format(item.__name__))
                    self._processors.append(item())

    def insert(self, id_, obj):
        self._log.debug("handling insert")

        results = master.models.Result.objects(id=id_)
        if len(results) == 0:
            self._log.warn("WTF? couldn't find Result object that was just inserted")
            return

        result = results[0]
        # propagate tags from the job object (user, etc)
        result.tags = result.job.tags
        # save the _real_ current time so it's not dependent on the VM's time
        result.created = datetime.datetime.utcnow()
        result.save()

        for processor in self._processors:
            self._log.debug("seeing if processor can handle this: {}".format(processor))
            try:
                can_process = processor.can_process(result)
            except NotImplemented as e:
                self._log.error("Result processor class '{}' does not implement the can_process function!".format(processor.__class__.__name__))
                continue

            if can_process:
                processor.process(result)

                try:
                    result.reload()
                except Exception as e:
                    #self._log.info("error reloading result document, probably deleted?? TODO verify this is OK", exc_info=True)
                    # if it's been deleted, then just return, as no other processors should be able to process it
                    return

    def update(self, id, mod):
        pass
    
=======

    def __init__(self, *args, **kwargs):
        WatcherBase.__init__(self, *args, **kwargs)

        self._processors = []

        for filename in glob.glob(os.path.join(os.path.dirname(__file__), "result_processors", "*.py")):
            filename_ = os.path.basename(filename)
            if filename_ == "__init__.py":
                continue
            mod_name = filename_.replace(".py", "")
            mod = __import__(
                "master.watchers.result_processors",
                globals(),
                locals(),
                fromlist=[mod_name]
            )
            mod = getattr(mod, mod_name)
            for item_name in dir(mod):
                item = getattr(mod, item_name)
                # we only care about classes
                if type(item) is not type:
                    continue
                if issubclass(item, ResultProcessorBase):
                    self._log.info("found result processor: {}".format(item.__name__))
                    self._processors.append(item())

    def insert(self, id_, obj):
        self._log.debug("handling insert")

        results = master.models.Result.objects(id=id_)
        if len(results) == 0:
            self._log.warn("WTF? couldn't find Result object that was just inserted")
            return

        result = results[0]
        # propagate tags from the job object (user, etc)
        result.tags = result.job.tags
        # save the _real_ current time so it's not dependent on the VM's time
        result.created = datetime.datetime.utcnow()
        result.save()

        for processor in self._processors:
            self._log.debug("seeing if processor can handle this: {}".format(processor))
            try:
                can_process = processor.can_process(result)
            except NotImplemented as e:
                self._log.error("Result processor class '{}' does not implement the can_process function!".format(
                    processor.__class__.__name__))
                continue

            if can_process:
                processor.process(result)

                try:
                    result.reload()
                except Exception as e:
                    # self._log.info("error reloading result document, probably deleted?? TODO verify this is OK", exc_info=True)
                    # if it's been deleted, then just return, as no other processors should be able to process it
                    return

    def update(self, id, mod):
        pass

>>>>>>> 06feb305
    def delete(self, id):
        pass<|MERGE_RESOLUTION|>--- conflicted
+++ resolved
@@ -18,76 +18,6 @@
 
 class ResultWatcher(WatcherBase):
     collection = "talus.result"
-<<<<<<< HEAD
-
-    def __init__(self, *args, **kwargs):
-        WatcherBase.__init__(self, *args, **kwargs)
-
-        self._processors = []
-
-        for filename in glob.glob(os.path.join(os.path.dirname(__file__), "result_processors", "*.py")):
-            filename_ = os.path.basename(filename)
-            if filename_ == "__init__.py":
-                continue
-            mod_name = filename_.replace(".py", "")
-
-            try:
-                mod = __import__(
-                    "master.watchers.result_processors",
-                    globals(),
-                    locals(),
-                    fromlist=[mod_name]
-                )
-            except ImportError as e:
-                self._log.warn("could not load processor '{!r}'".format(mod_name))
-                
-            mod = getattr(mod, mod_name)
-            for item_name in dir(mod):
-                item = getattr(mod, item_name)
-                # we only care about classes
-                if type(item) is not type:
-                    continue
-                if issubclass(item, ResultProcessorBase):
-                    self._log.info("found result processor: {}".format(item.__name__))
-                    self._processors.append(item())
-
-    def insert(self, id_, obj):
-        self._log.debug("handling insert")
-
-        results = master.models.Result.objects(id=id_)
-        if len(results) == 0:
-            self._log.warn("WTF? couldn't find Result object that was just inserted")
-            return
-
-        result = results[0]
-        # propagate tags from the job object (user, etc)
-        result.tags = result.job.tags
-        # save the _real_ current time so it's not dependent on the VM's time
-        result.created = datetime.datetime.utcnow()
-        result.save()
-
-        for processor in self._processors:
-            self._log.debug("seeing if processor can handle this: {}".format(processor))
-            try:
-                can_process = processor.can_process(result)
-            except NotImplemented as e:
-                self._log.error("Result processor class '{}' does not implement the can_process function!".format(processor.__class__.__name__))
-                continue
-
-            if can_process:
-                processor.process(result)
-
-                try:
-                    result.reload()
-                except Exception as e:
-                    #self._log.info("error reloading result document, probably deleted?? TODO verify this is OK", exc_info=True)
-                    # if it's been deleted, then just return, as no other processors should be able to process it
-                    return
-
-    def update(self, id, mod):
-        pass
-    
-=======
 
     def __init__(self, *args, **kwargs):
         WatcherBase.__init__(self, *args, **kwargs)
@@ -152,6 +82,5 @@
     def update(self, id, mod):
         pass
 
->>>>>>> 06feb305
     def delete(self, id):
         pass